[project]
name = "chsel"
<<<<<<< HEAD
version = "0.1.3"
=======
version = "0.2.0"
>>>>>>> 07c41cbf
description = "Constrained pose Hypothesis Set Elimination official code for pose estimation"
readme = "README.md" # Optional

# Specify which Python versions you support. In contrast to the
# 'Programming Language' classifiers above, 'pip install' will check this
# and refuse to install the project if the version does not match. See
# https://packaging.python.org/guides/distributing-packages-using-setuptools/#python-requires
requires-python = ">=3.9"

# This is either text indicating the license for the distribution, or a file
# that contains the license
# https://packaging.python.org/en/latest/specifications/core-metadata/#license
license = { file = "LICENSE.txt" }

# This field adds keywords for your project which will appear on the
# project page. What does your project relate to?
#
# Note that this is a list of additional keywords, separated
# by commas, to be used to assist searching for the distribution in a
# larger catalog.
keywords = ["robotics", "pose estimation", "registration", "pytorch"]  # Optional
authors = [
    { name = "Sheng Zhong", email = "zhsh@umich.edu" } # Optional
]
maintainers = [
    { name = "Sheng Zhong", email = "zhsh@umich.edu" } # Optional
]

# Classifiers help users find your project by categorizing it.
#
# For a list of valid classifiers, see https://pypi.org/classifiers/
classifiers = [# Optional
    "Development Status :: 4 - Beta",
    # Indicate who your project is intended for
    "Intended Audience :: Developers",
    # Pick your license as you wish
    "License :: OSI Approved :: MIT License",
    # Specify the Python versions you support here. In particular, ensure
    # that you indicate you support Python 3. These classifiers are *not*
    # checked by "pip install". See instead "python_requires" below.
    "Programming Language :: Python :: 3",
    "Programming Language :: Python :: 3 :: Only",
]

# This field lists other packages that your project depends on to run.
# Any package you put here will be installed by pip when your project is
# installed, so they must be valid existing projects.
#
# For an analysis of this field vs pip's requirements files see:
# https://packaging.python.org/discussions/install-requires-vs-requirements/
dependencies = [# Optional
    'cma',
    'torch',
    'numpy',
    'matplotlib',
    'arm-pytorch-utilities',
    'pytorch-kinematics',
    'pytorch-volumetric',
    'cma',
    'ribs[all]'
]

# List additional groups of dependencies here (e.g. development
# dependencies). Users will be able to install these using the "extras"
# syntax, for example:
#
#   $ pip install sampleproject[dev]
#
# Similar to `dependencies` above, these must be valid existing
# projects.
[project.optional-dependencies] # Optional
test = ["pytest"]

# List URLs that are relevant to your project
#
# This field corresponds to the "Project-URL" and "Home-Page" metadata fields:
# https://packaging.python.org/specifications/core-metadata/#project-url-multiple-use
# https://packaging.python.org/specifications/core-metadata/#home-page-optional
#
# Examples listed include a pattern for specifying where the package tracks
# issues, where the source is hosted, where to say thanks to the package
# maintainers, and where to support the project financially. The key is
# what's used to render the link text on PyPI.
[project.urls]  # Optional
"Homepage" = "https://github.com/UM-ARM-Lab/chsel"
"Bug Reports" = "https://github.com/UM-ARM-Lab/cshel/issues"
"Source" = "https://github.com/UM-ARM-Lab/chsel"

# The following would provide a command line executable called `sample`
# which executes the function `main` from this package when invoked.
#[project.scripts]  # Optional
#sample = "sample:main"

# This is configuration specific to the `setuptools` build backend.
# If you are using a different build backend, you will need to change this.
[tool.setuptools]
# If there are data files included in your packages that need to be
# installed, specify them here.

[build-system]
# These are the assumed default build requirements from pip:
# https://pip.pypa.io/en/stable/reference/pip/#pep-517-and-518-support
requires = ["setuptools>=43.0.0", "wheel"]
build-backend = "setuptools.build_meta"<|MERGE_RESOLUTION|>--- conflicted
+++ resolved
@@ -1,10 +1,6 @@
 [project]
 name = "chsel"
-<<<<<<< HEAD
-version = "0.1.3"
-=======
 version = "0.2.0"
->>>>>>> 07c41cbf
 description = "Constrained pose Hypothesis Set Elimination official code for pose estimation"
 readme = "README.md" # Optional
 
